{
<<<<<<< HEAD
  "name": "@vostro/graphql",
  "version": "14.4.2",
=======
  "name": "graphql",
  "version": "14.5.6",
>>>>>>> 037dc4ba
  "description": "A Query Language and Runtime which can target any service.",
  "license": "MIT",
  "private": true,
  "main": "index",
  "module": "index.mjs",
  "types": "index.d.ts",
  "sideEffects": false,
  "homepage": "https://github.com/graphql/graphql-js",
  "bugs": {
    "url": "https://github.com/graphql/graphql-js/issues"
  },
  "repository": {
    "type": "git",
    "url": "https://github.com/graphql/graphql-js.git"
  },
  "keywords": [
    "graphql",
    "graphql-js"
  ],
  "engines": {
    "node": ">= 6.x"
  },
  "scripts": {
    "test": "npm run prettier:check && npm run lint && npm run check && npm run testonly && npm run check:ts",
    "test:ci": "yarn check --integrity && npm run prettier:check && npm run lint -- --no-cache && npm run check && npm run testonly:cover && npm run check:ts && npm run build",
    "testonly": "mocha --full-trace src/**/__tests__/**/*-test.js",
    "testonly:cover": "nyc npm run testonly",
    "lint": "eslint --cache --report-unused-disable-directives src resources",
    "benchmark": "node --noconcurrent_sweeping --expose-gc --predictable ./resources/benchmark.js",
    "prettier": "prettier --ignore-path .gitignore --write --list-different \"**/*.{js,ts,md,json,yml}\"",
    "prettier:check": "prettier --ignore-path .gitignore --check \"**/*.{js,ts,md,json,yml}\"",
    "check": "flow check",
    "check:ts": "dtslint tstypes",
    "check:cover": "node resources/check-cover.js && nyc report --nycrc-path .nycflowrc.yml",
    "build": "node resources/build.js",
    "changelog": "node resources/gen-changelog.js",
    "preversion": ". ./resources/checkgit.sh",
    "version": "node resources/gen-version.js && npm test && git add src/version.js",
    "gitpublish": ". ./resources/gitpublish.sh"
  },
  "dependencies": {
    "iterall": "^1.2.2"
  },
  "devDependencies": {
    "@babel/core": "7.5.5",
    "@babel/plugin-transform-flow-strip-types": "7.4.4",
    "@babel/polyfill": "7.4.4",
    "@babel/preset-env": "7.5.5",
    "@babel/register": "7.5.5",
    "babel-eslint": "10.0.2",
    "chai": "4.2.0",
    "dtslint": "^0.9.2",
    "eslint": "5.16.0",
    "eslint-plugin-flowtype": "3.12.1",
    "flow-bin": "0.106.0",
    "mocha": "6.2.0",
    "nyc": "14.1.1",
    "prettier": "1.18.2"
  }
}<|MERGE_RESOLUTION|>--- conflicted
+++ resolved
@@ -1,11 +1,6 @@
 {
-<<<<<<< HEAD
   "name": "@vostro/graphql",
-  "version": "14.4.2",
-=======
-  "name": "graphql",
   "version": "14.5.6",
->>>>>>> 037dc4ba
   "description": "A Query Language and Runtime which can target any service.",
   "license": "MIT",
   "private": true,
