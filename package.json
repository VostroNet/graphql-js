{
<<<<<<< HEAD
  "name": "@vostro/graphql",
  "version": "15.0.0",
=======
  "name": "graphql",
  "version": "15.3.0",
>>>>>>> 67aebe2d
  "description": "A Query Language and Runtime which can target any service.",
  "license": "MIT",
  "private": true,
  "main": "index",
  "module": "index.mjs",
  "types": "index.d.ts",
  "sideEffects": false,
  "homepage": "https://github.com/graphql/graphql-js",
  "bugs": {
    "url": "https://github.com/graphql/graphql-js/issues"
  },
  "repository": {
    "type": "git",
    "url": "https://github.com/graphql/graphql-js.git"
  },
  "keywords": [
    "graphql",
    "graphql-js"
  ],
  "engines": {
    "node": ">= 14.2"
  },
  "engines_on_npm": {
    "node": ">= 10.x"
  },
  "scripts": {
    "preversion": ". ./resources/checkgit.sh && npm ci",
    "version": "node resources/gen-version.js && npm test && git add src/version.js",
    "fuzzonly": "mocha --full-trace src/**/__tests__/**/*-fuzz.js",
    "changelog": "node resources/gen-changelog.js",
    "benchmark": "node --noconcurrent_sweeping --expose-gc --predictable ./resources/benchmark.js",
    "test": "npm run lint && npm run check && npm run testonly && npm run prettier:check && npm run check:spelling && npm run build:npm && npm run build:deno && npm run check:integrations",
    "lint": "eslint --cache .",
    "check": "flow check",
    "check:cover": "node resources/check-cover.js && nyc report --nycrc-path .nycflowrc.yml",
    "testonly": "mocha --full-trace src/**/__tests__/**/*-test.js",
    "testonly:cover": "nyc npm run testonly",
    "prettier": "prettier --write --list-different .",
    "prettier:check": "prettier --check .",
    "check:spelling": "cspell '**/*'",
    "check:integrations": "mocha --full-trace integrationTests/*-test.js",
    "build:npm": "node resources/build-npm.js",
    "build:deno": "node resources/build-deno.js",
    "gitpublish:npm": "bash ./resources/gitpublish.sh npm npmDist",
    "gitpublish:deno": "bash ./resources/gitpublish.sh deno denoDist"
  },
  "dependencies": {},
  "devDependencies": {
    "@babel/core": "7.10.4",
    "@babel/plugin-transform-flow-strip-types": "7.10.4",
    "@babel/preset-env": "7.10.4",
    "@babel/register": "7.10.4",
    "@typescript-eslint/eslint-plugin": "3.5.0",
    "@typescript-eslint/parser": "3.5.0",
    "babel-eslint": "10.1.0",
    "chai": "4.2.0",
    "cspell": "4.0.63",
    "eslint": "7.3.1",
    "eslint-plugin-flowtype": "5.2.0",
    "eslint-plugin-import": "2.22.0",
    "eslint-plugin-internal-rules": "file:./resources/eslint-internal-rules",
    "eslint-plugin-istanbul": "0.1.2",
    "eslint-plugin-node": "11.1.0",
    "flow-bin": "0.128.0",
    "mocha": "8.0.1",
    "nyc": "15.1.0",
    "prettier": "2.0.5",
    "typescript": "3.9.6"
  }
}<|MERGE_RESOLUTION|>--- conflicted
+++ resolved
@@ -1,11 +1,6 @@
 {
-<<<<<<< HEAD
   "name": "@vostro/graphql",
-  "version": "15.0.0",
-=======
-  "name": "graphql",
   "version": "15.3.0",
->>>>>>> 67aebe2d
   "description": "A Query Language and Runtime which can target any service.",
   "license": "MIT",
   "private": true,
