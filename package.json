--- conflicted
+++ resolved
@@ -1,11 +1,6 @@
 {
-<<<<<<< HEAD
   "name": "@vostro/graphql",
-  "version": "14.5.6",
-=======
-  "name": "graphql",
   "version": "15.0.0",
->>>>>>> 9cf78596
   "description": "A Query Language and Runtime which can target any service.",
   "license": "MIT",
   "private": true,
