--- conflicted
+++ resolved
@@ -1,11 +1,6 @@
 {
-<<<<<<< HEAD
   "name": "@vostro/graphql",
-  "version": "14.2.1",
-=======
-  "name": "graphql",
-  "version": "14.3.1",
->>>>>>> 59912688
+  "version": "14.3.1-sync",
   "description": "A Query Language and Runtime which can target any service.",
   "license": "MIT",
   "main": "index",
