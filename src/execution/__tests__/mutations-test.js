import { expect } from 'chai';
import { describe, it } from 'mocha';

import resolveOnNextTick from '../../__testUtils__/resolveOnNextTick';

import { parse } from '../../language/parser';

import { GraphQLInt } from '../../type/scalars';
import { GraphQLSchema } from '../../type/schema';
import { GraphQLObjectType } from '../../type/definition';

import { execute, executeSync } from '../execute';

class NumberHolder {
  theNumber: number;

  constructor(originalNumber: number) {
    this.theNumber = originalNumber;
  }
}

class Root {
  numberHolder: NumberHolder;

  constructor(originalNumber: number) {
    this.numberHolder = new NumberHolder(originalNumber);
  }

  immediatelyChangeTheNumber(newNumber: number): NumberHolder {
    this.numberHolder.theNumber = newNumber;
    return this.numberHolder;
  }

  async promiseToChangeTheNumber(newNumber: number): Promise<NumberHolder> {
    await resolveOnNextTick();
    return this.immediatelyChangeTheNumber(newNumber);
  }

  failToChangeTheNumber(): NumberHolder {
    throw new Error('Cannot change the number');
  }

  async promiseAndFailToChangeTheNumber(): Promise<NumberHolder> {
    await resolveOnNextTick();
    throw new Error('Cannot change the number');
  }
}

const numberHolderType = new GraphQLObjectType({
  fields: {
    theNumber: { type: GraphQLInt },
  },
  name: 'NumberHolder',
});
<<<<<<< HEAD
=======
const subFieldType = new GraphQLObjectType({
  name: 'subFieldMutation',
  fields: {
    immediatelyChangeTheNumber: {
      type: numberHolderType,
      args: { newNumber: { type: GraphQLInt } },
      resolve(obj, { newNumber }) {
        return obj.immediatelyChangeTheNumber(newNumber);
      },
    },
    promiseToChangeTheNumber: {
      type: numberHolderType,
      args: { newNumber: { type: GraphQLInt } },
      resolve(obj, { newNumber }) {
        return obj.promiseToChangeTheNumber(newNumber);
      },
    },
    failToChangeTheNumber: {
      type: numberHolderType,
      args: { newNumber: { type: GraphQLInt } },
      resolve(obj, { newNumber }) {
        return obj.failToChangeTheNumber(newNumber);
      },
    },
    promiseAndFailToChangeTheNumber: {
      type: numberHolderType,
      args: { newNumber: { type: GraphQLInt } },
      resolve(obj, { newNumber }) {
        return obj.promiseAndFailToChangeTheNumber(newNumber);
      },
    },
  },
});
>>>>>>> 037dc4ba

const schema = new GraphQLSchema({
  query: new GraphQLObjectType({
    fields: {
      numberHolder: { type: numberHolderType },
    },
    name: 'Query',
  }),
  mutation: new GraphQLObjectType({
    fields: {
      subField: {
        type: subFieldType,
        resolve(obj) {
          return obj;
        },
      },
      immediatelyChangeTheNumber: {
        type: numberHolderType,
        args: { newNumber: { type: GraphQLInt } },
        resolve(obj, { newNumber }) {
          return obj.immediatelyChangeTheNumber(newNumber);
        },
      },
      promiseToChangeTheNumber: {
        type: numberHolderType,
        args: { newNumber: { type: GraphQLInt } },
        resolve(obj, { newNumber }) {
          return obj.promiseToChangeTheNumber(newNumber);
        },
      },
      failToChangeTheNumber: {
        type: numberHolderType,
        args: { newNumber: { type: GraphQLInt } },
        resolve(obj, { newNumber }) {
          return obj.failToChangeTheNumber(newNumber);
        },
      },
      promiseAndFailToChangeTheNumber: {
        type: numberHolderType,
        args: { newNumber: { type: GraphQLInt } },
        resolve(obj, { newNumber }) {
          return obj.promiseAndFailToChangeTheNumber(newNumber);
        },
      },
    },
    name: 'Mutation',
  }),
});

describe('Execute: Handles mutation execution ordering', () => {
  it('evaluates mutations serially', async () => {
    const document = parse(`
      mutation M {
        first: immediatelyChangeTheNumber(newNumber: 1) {
          theNumber
        },
        second: promiseToChangeTheNumber(newNumber: 2) {
          theNumber
        },
        third: immediatelyChangeTheNumber(newNumber: 3) {
          theNumber
        }
        fourth: promiseToChangeTheNumber(newNumber: 4) {
          theNumber
        },
        fifth: immediatelyChangeTheNumber(newNumber: 5) {
          theNumber
        }
      }
<<<<<<< HEAD
    `);
=======
      subField {
        first: immediatelyChangeTheNumber(newNumber: 6) {
          theNumber
        },
        second: promiseToChangeTheNumber(newNumber: 7) {
          theNumber
        },
        third: immediatelyChangeTheNumber(newNumber: 8) {
          theNumber
        }
        fourth: promiseToChangeTheNumber(newNumber: 9) {
          theNumber
        },
        fifth: immediatelyChangeTheNumber(newNumber: 10) {
          theNumber
        }
      }
    }`;
>>>>>>> 037dc4ba

    const rootValue = new Root(6);
    const mutationResult = await execute({ schema, document, rootValue });

    expect(mutationResult).to.deep.equal({
      data: {
        first: { theNumber: 1 },
        second: { theNumber: 2 },
        third: { theNumber: 3 },
        fourth: { theNumber: 4 },
        fifth: { theNumber: 5 },
        subField: {
          first: { theNumber: 6 },
          second: { theNumber: 7 },
          third: { theNumber: 8 },
          fourth: { theNumber: 9 },
          fifth: { theNumber: 10 },
        },
      },
    });
  });

  it('does not include illegal mutation fields in output', () => {
    const document = parse('mutation { thisIsIllegalDoNotIncludeMe }');

    const result = executeSync({ schema, document });
    expect(result).to.deep.equal({
      data: {},
    });
  });

  it('evaluates mutations correctly in the presence of a failed mutation', async () => {
    const document = parse(`
      mutation M {
        first: immediatelyChangeTheNumber(newNumber: 1) {
          theNumber
        },
        second: promiseToChangeTheNumber(newNumber: 2) {
          theNumber
        },
        third: failToChangeTheNumber(newNumber: 3) {
          theNumber
        }
        fourth: promiseToChangeTheNumber(newNumber: 4) {
          theNumber
        },
        fifth: immediatelyChangeTheNumber(newNumber: 5) {
          theNumber
        }
        sixth: promiseAndFailToChangeTheNumber(newNumber: 6) {
          theNumber
        }
      }
<<<<<<< HEAD
    `);
=======
      subField {
        first: immediatelyChangeTheNumber(newNumber: 7) {
          theNumber
        },
        second: promiseToChangeTheNumber(newNumber: 8) {
          theNumber
        },
        third: failToChangeTheNumber(newNumber: 9) {
          theNumber
        }
        fourth: promiseToChangeTheNumber(newNumber: 10) {
          theNumber
        },
        fifth: immediatelyChangeTheNumber(newNumber: 11) {
          theNumber
        }
        sixth: promiseAndFailToChangeTheNumber(newNumber: 12) {
          theNumber
        }
      }
    }`;
>>>>>>> 037dc4ba

    const rootValue = new Root(6);
    const result = await execute({ schema, document, rootValue });

    expect(result).to.deep.equal({
      data: {
        first: { theNumber: 1 },
        second: { theNumber: 2 },
        third: null,
        fourth: { theNumber: 4 },
        fifth: { theNumber: 5 },
        sixth: null,
        subField: {
          first: { theNumber: 7 },
          second: { theNumber: 8 },
          third: null,
          fourth: { theNumber: 10 },
          fifth: { theNumber: 11 },
          sixth: null,
        },
      },
      errors: [
        {
          message: 'Cannot change the number',
          locations: [{ line: 9, column: 9 }],
          path: ['third'],
        },
        {
          message: 'Cannot change the number',
          locations: [{ line: 18, column: 9 }],
          path: ['sixth'],
        },
        {
          message: 'Cannot change the number',
          locations: [{ line: 27, column: 9 }],
          path: ['subField', 'third'],
        },
        {
          message: 'Cannot change the number',
          locations: [{ line: 36, column: 9 }],
          path: ['subField', 'sixth'],
        },
      ],
    });
  });
});<|MERGE_RESOLUTION|>--- conflicted
+++ resolved
@@ -52,8 +52,6 @@
   },
   name: 'NumberHolder',
 });
-<<<<<<< HEAD
-=======
 const subFieldType = new GraphQLObjectType({
   name: 'subFieldMutation',
   fields: {
@@ -87,7 +85,6 @@
     },
   },
 });
->>>>>>> 037dc4ba
 
 const schema = new GraphQLSchema({
   query: new GraphQLObjectType({
@@ -156,29 +153,25 @@
         fifth: immediatelyChangeTheNumber(newNumber: 5) {
           theNumber
         }
+        subField {
+          first: immediatelyChangeTheNumber(newNumber: 6) {
+            theNumber
+          },
+          second: promiseToChangeTheNumber(newNumber: 7) {
+            theNumber
+          },
+          third: immediatelyChangeTheNumber(newNumber: 8) {
+            theNumber
+          }
+          fourth: promiseToChangeTheNumber(newNumber: 9) {
+            theNumber
+          },
+          fifth: immediatelyChangeTheNumber(newNumber: 10) {
+            theNumber
+          }
+        }
       }
-<<<<<<< HEAD
     `);
-=======
-      subField {
-        first: immediatelyChangeTheNumber(newNumber: 6) {
-          theNumber
-        },
-        second: promiseToChangeTheNumber(newNumber: 7) {
-          theNumber
-        },
-        third: immediatelyChangeTheNumber(newNumber: 8) {
-          theNumber
-        }
-        fourth: promiseToChangeTheNumber(newNumber: 9) {
-          theNumber
-        },
-        fifth: immediatelyChangeTheNumber(newNumber: 10) {
-          theNumber
-        }
-      }
-    }`;
->>>>>>> 037dc4ba
 
     const rootValue = new Root(6);
     const mutationResult = await execute({ schema, document, rootValue });
@@ -231,32 +224,28 @@
         sixth: promiseAndFailToChangeTheNumber(newNumber: 6) {
           theNumber
         }
+        subField {
+          first: immediatelyChangeTheNumber(newNumber: 7) {
+            theNumber
+          },
+          second: promiseToChangeTheNumber(newNumber: 8) {
+            theNumber
+          },
+          third: failToChangeTheNumber(newNumber: 9) {
+            theNumber
+          }
+          fourth: promiseToChangeTheNumber(newNumber: 10) {
+            theNumber
+          },
+          fifth: immediatelyChangeTheNumber(newNumber: 11) {
+            theNumber
+          }
+          sixth: promiseAndFailToChangeTheNumber(newNumber: 12) {
+            theNumber
+          }
+        }
       }
-<<<<<<< HEAD
     `);
-=======
-      subField {
-        first: immediatelyChangeTheNumber(newNumber: 7) {
-          theNumber
-        },
-        second: promiseToChangeTheNumber(newNumber: 8) {
-          theNumber
-        },
-        third: failToChangeTheNumber(newNumber: 9) {
-          theNumber
-        }
-        fourth: promiseToChangeTheNumber(newNumber: 10) {
-          theNumber
-        },
-        fifth: immediatelyChangeTheNumber(newNumber: 11) {
-          theNumber
-        }
-        sixth: promiseAndFailToChangeTheNumber(newNumber: 12) {
-          theNumber
-        }
-      }
-    }`;
->>>>>>> 037dc4ba
 
     const rootValue = new Root(6);
     const result = await execute({ schema, document, rootValue });
