--- conflicted
+++ resolved
@@ -177,30 +177,7 @@
           }
         }
       }
-      fourth: promiseToChangeTheNumber(newNumber: 4) {
-        theNumber
-      },
-      fifth: immediatelyChangeTheNumber(newNumber: 5) {
-        theNumber
-      }
-      subField {
-        first: immediatelyChangeTheNumber(newNumber: 6) {
-          theNumber
-        },
-        second: promiseToChangeTheNumber(newNumber: 7) {
-          theNumber
-        },
-        third: immediatelyChangeTheNumber(newNumber: 8) {
-          theNumber
-        }
-        fourth: promiseToChangeTheNumber(newNumber: 9) {
-          theNumber
-        },
-        fifth: immediatelyChangeTheNumber(newNumber: 10) {
-          theNumber
-        }
-      }
-    }`;
+    `);
 
     const rootValue = new Root(6);
     const mutationResult = await execute({ schema, document, rootValue });
@@ -274,36 +251,7 @@
           }
         }
       }
-      fourth: promiseToChangeTheNumber(newNumber: 4) {
-        theNumber
-      },
-      fifth: immediatelyChangeTheNumber(newNumber: 5) {
-        theNumber
-      }
-      sixth: promiseAndFailToChangeTheNumber(newNumber: 6) {
-        theNumber
-      }
-      subField {
-        first: immediatelyChangeTheNumber(newNumber: 7) {
-          theNumber
-        },
-        second: promiseToChangeTheNumber(newNumber: 8) {
-          theNumber
-        },
-        third: failToChangeTheNumber(newNumber: 9) {
-          theNumber
-        }
-        fourth: promiseToChangeTheNumber(newNumber: 10) {
-          theNumber
-        },
-        fifth: immediatelyChangeTheNumber(newNumber: 11) {
-          theNumber
-        }
-        sixth: promiseAndFailToChangeTheNumber(newNumber: 12) {
-          theNumber
-        }
-      }
-    }`;
+    `);
 
     const rootValue = new Root(6);
     const result = await execute({ schema, document, rootValue });
@@ -338,20 +286,12 @@
         },
         {
           message: 'Cannot change the number',
-<<<<<<< HEAD
-          locations: [{ line: 27, column: 9 }],
-=======
           locations: [{ line: 28, column: 11 }],
->>>>>>> 67aebe2d
           path: ['subField', 'third'],
         },
         {
           message: 'Cannot change the number',
-<<<<<<< HEAD
-          locations: [{ line: 36, column: 9 }],
-=======
           locations: [{ line: 37, column: 11 }],
->>>>>>> 67aebe2d
           path: ['subField', 'sixth'],
         },
       ],
